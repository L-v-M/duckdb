--- conflicted
+++ resolved
@@ -7,78 +7,11 @@
 using namespace duckdb;
 using namespace std;
 
-<<<<<<< HEAD
 ComparisonExpression::ComparisonExpression(ExpressionType type, unique_ptr<ParsedExpression> left,
                                            unique_ptr<ParsedExpression> right)
     : ParsedExpression(type, ExpressionClass::COMPARISON) {
 	this->left = move(left);
 	this->right = move(right);
-=======
-unique_ptr<Expression> ComparisonExpression::Copy() const {
-	auto copy = make_unique<ComparisonExpression>(type, left->Copy(), right->Copy());
-	copy->CopyProperties(*this);
-	return move(copy);
-}
-
-void ComparisonExpression::ResolveType() {
-	Expression::ResolveType();
-	// comparisons return a BOOLEAN
-	this->return_type = TypeId::BOOLEAN;
-	// cast the input types to the same type
-	auto result_type = std::max(left->return_type, right->return_type);
-	left = CastExpression::AddCastToType(result_type, move(left));
-	right = CastExpression::AddCastToType(result_type, move(right));
-}
-
-void ComparisonExpression::Serialize(Serializer &serializer) {
-	Expression::Serialize(serializer);
-	left->Serialize(serializer);
-	right->Serialize(serializer);
-}
-
-unique_ptr<Expression> ComparisonExpression::Deserialize(ExpressionType type, TypeId return_type,
-                                                         Deserializer &source) {
-	auto left_child = Expression::Deserialize(source);
-	auto right_child = Expression::Deserialize(source);
-	return make_unique<ComparisonExpression>(type, move(left_child), move(right_child));
-}
-
-bool ComparisonExpression::Equals(const Expression *other_) const {
-	if (!Expression::Equals(other_)) {
-		return false;
-	}
-	auto other = (ComparisonExpression *)other_;
-	if (!left->Equals(other->left.get())) {
-		return false;
-	}
-	if (!right->Equals(other->right.get())) {
-		return false;
-	}
-	return true;
-}
-
-size_t ComparisonExpression::ChildCount() const {
-	return 2;
-}
-
-Expression *ComparisonExpression::GetChild(size_t index) const {
-	if (index == 0) {
-		return left.get();
-	} else {
-		assert(index == 1);
-		return right.get();
-	}
-}
-
-void ComparisonExpression::ReplaceChild(
-    std::function<unique_ptr<Expression>(unique_ptr<Expression> expression)> callback, size_t index) {
-	if (index == 0) {
-		left = callback(move(left));
-	} else {
-		assert(index == 1);
-		right = callback(move(right));
-	}
->>>>>>> 5980014c
 }
 
 ExpressionType ComparisonExpression::NegateComparisionExpression(ExpressionType type) {
@@ -153,7 +86,7 @@
 	return true;
 }
 
-unique_ptr<ParsedExpression> ComparisonExpression::Copy() {
+unique_ptr<ParsedExpression> ComparisonExpression::Copy() const {
 	auto copy = make_unique<ComparisonExpression>(type, left->Copy(), right->Copy());
 	copy->CopyProperties(*this);
 	return move(copy);
