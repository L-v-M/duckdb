add_definitions(-DDUCKDB)

if(NOT MSVC)
  set(CMAKE_CXX_FLAGS_DEBUG
      "${CMAKE_CXX_FLAGS_DEBUG} -Wextra -Wno-unused-parameter -Wno-redundant-move -Wnarrowing"
  )
endif()

# clang-tidy config from presto-cpp set(CMAKE_CXX_CLANG_TIDY clang-tidy
# --checks=*,-abseil-*,-android-*,-cert-err58-cpp,-clang-analyzer-
# osx-*,-cppcoreguidelines-avoid-c-arrays,-cppcoreguidelines-avoid-magic-
# numbers,-cppcoreguidelines-pro-bounds-array-to-pointer-
# decay,-cppcoreguidelines-pro-bounds-pointer-arithmetic,-cppcoreguidelines-pro-
# type-reinterpret-cast,-cppcoreguidelines-pro-type-
# vararg,-fuchsia-*,-google-*,-hicpp-avoid-c-arrays,-hicpp-deprecated-
# headers,-hicpp-no-array-decay,-hicpp-use-equals-default,-hicpp-
# vararg,-llvmlibc-*,-llvm-header-guard,-llvm-include-order,-mpi-*,-misc-non-
# private-member-variables-in-classes,-misc-no-recursion,-misc-unused-
# parameters,-modernize-avoid-c-arrays,-modernize-deprecated-headers,-modernize-
# use-nodiscard,-modernize-use-trailing-return-
# type,-objc-*,-openmp-*,-readability-avoid-const-params-in-decls,-readability-
# convert-member-functions-to-static,-readability-magic-numbers,-zircon-*)

if(AMALGAMATION_BUILD)

  if(WIN32)
    add_definitions(/bigobj)
  endif()

  add_library(duckdb SHARED "${PROJECT_SOURCE_DIR}/src/amalgamation/duckdb.cpp")
  add_library(duckdb_static STATIC
              "${PROJECT_SOURCE_DIR}/src/amalgamation/duckdb.cpp")

  target_link_libraries(duckdb Threads::Threads)
  target_link_libraries(duckdb_static Threads::Threads)

  install(FILES "${PROJECT_SOURCE_DIR}/src/amalgamation/duckdb.hpp"
          DESTINATION "${INSTALL_INCLUDE_DIR}")

else()

  add_subdirectory(optimizer)
  add_subdirectory(planner)
  add_subdirectory(parser)
  add_subdirectory(function)
  add_subdirectory(catalog)
  add_subdirectory(common)
  add_subdirectory(execution)
  add_subdirectory(main)
  add_subdirectory(parallel)
  add_subdirectory(storage)
  add_subdirectory(transaction)

  set(DUCKDB_LINK_LIBS fmt pg_query duckdb_re2 miniz utf8proc Threads::Threads)

  add_library(duckdb SHARED ${ALL_OBJECT_FILES})
  target_link_libraries(duckdb ${DUCKDB_LINK_LIBS})

  add_library(duckdb_static STATIC ${ALL_OBJECT_FILES})
  target_link_libraries(duckdb_static ${DUCKDB_LINK_LIBS})

  target_include_directories(
    duckdb PUBLIC $<BUILD_INTERFACE:${CMAKE_CURRENT_SOURCE_DIR}/include>
                  $<INSTALL_INTERFACE:${CMAKE_INSTALL_INCLUDEDIR}>)

  target_include_directories(
<<<<<<< HEAD
    duckdb_static PUBLIC $<BUILD_INTERFACE:${CMAKE_CURRENT_SOURCE_DIR}/include>
                         $<INSTALL_INTERFACE:${CMAKE_INSTALL_INCLUDEDIR}>)

  install(
    DIRECTORY "${CMAKE_SOURCE_DIR}/src/include/duckdb"
    DESTINATION "${INSTALL_INCLUDE_DIR}"
    FILES_MATCHING
    PATTERN "*.hpp")
  install(FILES "${CMAKE_SOURCE_DIR}/src/include/duckdb.hpp"
                "${CMAKE_SOURCE_DIR}/src/include/duckdb.h"
=======
    duckdb_static
    PUBLIC $<BUILD_INTERFACE:${CMAKE_CURRENT_SOURCE_DIR}/include>
           $<INSTALL_INTERFACE:${CMAKE_INSTALL_INCLUDEDIR}>)

  install(DIRECTORY "${PROJECT_SOURCE_DIR}/src/include/duckdb"
          DESTINATION "${INSTALL_INCLUDE_DIR}"
          FILES_MATCHING
          PATTERN "*.hpp")
  install(FILES "${PROJECT_SOURCE_DIR}/src/include/duckdb.hpp"
                "${PROJECT_SOURCE_DIR}/src/include/duckdb.h"
>>>>>>> f6cb8580
          DESTINATION "${INSTALL_INCLUDE_DIR}")

endif()

if(BUILD_PYTHON OR BUILD_R)
  if(CMAKE_BUILD_TYPE STREQUAL "Debug")
    set(ALL_COMPILE_FLAGS "${CMAKE_CXX_FLAGS} ${CMAKE_CXX_FLAGS_DEBUG}")
  elseif(CMAKE_BUILD_TYPE STREQUAL "Release")
    set(ALL_COMPILE_FLAGS "${CMAKE_CXX_FLAGS} ${CMAKE_CXX_FLAGS_RELEASE}")
  elseif(CMAKE_BUILD_TYPE STREQUAL "RelWithDebInfo")
    set(ALL_COMPILE_FLAGS
        "${CMAKE_CXX_FLAGS} ${CMAKE_CXX_FLAGS_RELWITHDEBINFO}")
  else()
    set(ALL_COMPILE_FLAGS "${CMAKE_CXX_FLAGS}")
  endif()

  get_target_property(duckdb_libs duckdb LINK_LIBRARIES)

  if(BUILD_PYTHON)
<<<<<<< HEAD
    add_custom_target(
      duckdb_python ALL
      COMMAND python3 setup.py install --binary-dir=${CMAKE_BINARY_DIR}
              --compile-flags=${ALL_COMPILE_FLAGS} --libs="${duckdb_libs}"
      DEPENDS duckdb parquet_extension icu_extension
      WORKING_DIRECTORY ${CMAKE_SOURCE_DIR}/tools/pythonpkg
      COMMENT Build
      Python package)
  endif()
  if(BUILD_R)
    add_custom_target(
      duckdb_r ALL
      COMMAND
        DUCKDB_R_BINDIR=${CMAKE_BINARY_DIR}
        DUCKDB_R_CFLAGS=\"${ALL_COMPILE_FLAGS}\"
        DUCKDB_R_LIBS=\"${duckdb_libs}\" R CMD INSTALL .
      DEPENDS duckdb parquet_extension icu_extension
      WORKING_DIRECTORY ${CMAKE_SOURCE_DIR}/tools/rpkg
      COMMENT Build
      R package)
=======
  add_custom_target(duckdb_python ALL
                    COMMAND python3 setup.py install --binary-dir=${CMAKE_BINARY_DIR} --compile-flags=${ALL_COMPILE_FLAGS} --libs="${duckdb_libs}"
                    DEPENDS duckdb parquet_extension icu_extension
                    WORKING_DIRECTORY ${PROJECT_SOURCE_DIR}/tools/pythonpkg
                    COMMENT Build Python package)
  endif()
  if (BUILD_R)
    add_custom_target(duckdb_r ALL
                      COMMAND DUCKDB_R_BINDIR=${CMAKE_BINARY_DIR} DUCKDB_R_CFLAGS=\"${ALL_COMPILE_FLAGS}\" DUCKDB_R_LIBS=\"${duckdb_libs}\" R CMD INSTALL .
                      DEPENDS duckdb parquet_extension icu_extension
                      WORKING_DIRECTORY ${PROJECT_SOURCE_DIR}/tools/rpkg
                      COMMENT Build R package)
>>>>>>> f6cb8580
  endif()
endif()

install(
  TARGETS duckdb duckdb_static
  EXPORT "${DUCKDB_EXPORT_SET}"
  LIBRARY DESTINATION "${INSTALL_LIB_DIR}"
  ARCHIVE DESTINATION "${INSTALL_LIB_DIR}")<|MERGE_RESOLUTION|>--- conflicted
+++ resolved
@@ -64,29 +64,16 @@
                   $<INSTALL_INTERFACE:${CMAKE_INSTALL_INCLUDEDIR}>)
 
   target_include_directories(
-<<<<<<< HEAD
     duckdb_static PUBLIC $<BUILD_INTERFACE:${CMAKE_CURRENT_SOURCE_DIR}/include>
                          $<INSTALL_INTERFACE:${CMAKE_INSTALL_INCLUDEDIR}>)
 
   install(
-    DIRECTORY "${CMAKE_SOURCE_DIR}/src/include/duckdb"
+    DIRECTORY "${PROJECT_SOURCE_DIR}/src/include/duckdb"
     DESTINATION "${INSTALL_INCLUDE_DIR}"
     FILES_MATCHING
     PATTERN "*.hpp")
-  install(FILES "${CMAKE_SOURCE_DIR}/src/include/duckdb.hpp"
-                "${CMAKE_SOURCE_DIR}/src/include/duckdb.h"
-=======
-    duckdb_static
-    PUBLIC $<BUILD_INTERFACE:${CMAKE_CURRENT_SOURCE_DIR}/include>
-           $<INSTALL_INTERFACE:${CMAKE_INSTALL_INCLUDEDIR}>)
-
-  install(DIRECTORY "${PROJECT_SOURCE_DIR}/src/include/duckdb"
-          DESTINATION "${INSTALL_INCLUDE_DIR}"
-          FILES_MATCHING
-          PATTERN "*.hpp")
   install(FILES "${PROJECT_SOURCE_DIR}/src/include/duckdb.hpp"
                 "${PROJECT_SOURCE_DIR}/src/include/duckdb.h"
->>>>>>> f6cb8580
           DESTINATION "${INSTALL_INCLUDE_DIR}")
 
 endif()
@@ -106,13 +93,12 @@
   get_target_property(duckdb_libs duckdb LINK_LIBRARIES)
 
   if(BUILD_PYTHON)
-<<<<<<< HEAD
     add_custom_target(
       duckdb_python ALL
       COMMAND python3 setup.py install --binary-dir=${CMAKE_BINARY_DIR}
               --compile-flags=${ALL_COMPILE_FLAGS} --libs="${duckdb_libs}"
       DEPENDS duckdb parquet_extension icu_extension
-      WORKING_DIRECTORY ${CMAKE_SOURCE_DIR}/tools/pythonpkg
+      WORKING_DIRECTORY ${PROJECT_SOURCE_DIR}/tools/pythonpkg
       COMMENT Build
       Python package)
   endif()
@@ -124,23 +110,9 @@
         DUCKDB_R_CFLAGS=\"${ALL_COMPILE_FLAGS}\"
         DUCKDB_R_LIBS=\"${duckdb_libs}\" R CMD INSTALL .
       DEPENDS duckdb parquet_extension icu_extension
-      WORKING_DIRECTORY ${CMAKE_SOURCE_DIR}/tools/rpkg
+      WORKING_DIRECTORY ${PROJECT_SOURCE_DIR}/tools/rpkg
       COMMENT Build
       R package)
-=======
-  add_custom_target(duckdb_python ALL
-                    COMMAND python3 setup.py install --binary-dir=${CMAKE_BINARY_DIR} --compile-flags=${ALL_COMPILE_FLAGS} --libs="${duckdb_libs}"
-                    DEPENDS duckdb parquet_extension icu_extension
-                    WORKING_DIRECTORY ${PROJECT_SOURCE_DIR}/tools/pythonpkg
-                    COMMENT Build Python package)
-  endif()
-  if (BUILD_R)
-    add_custom_target(duckdb_r ALL
-                      COMMAND DUCKDB_R_BINDIR=${CMAKE_BINARY_DIR} DUCKDB_R_CFLAGS=\"${ALL_COMPILE_FLAGS}\" DUCKDB_R_LIBS=\"${duckdb_libs}\" R CMD INSTALL .
-                      DEPENDS duckdb parquet_extension icu_extension
-                      WORKING_DIRECTORY ${PROJECT_SOURCE_DIR}/tools/rpkg
-                      COMMENT Build R package)
->>>>>>> f6cb8580
   endif()
 endif()
 
