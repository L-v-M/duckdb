//===--------------------------------------------------------------------===//
// cast_operators.cpp
// Description: This file contains the implementation of the different casts
//===--------------------------------------------------------------------===//
#include "duckdb/common/operator/cast_operators.hpp"
#include "duckdb/common/types/chunk_collection.hpp"
#include "duckdb/common/vector_operations/unary_executor.hpp"
#include "duckdb/common/vector_operations/vector_operations.hpp"
#include "duckdb/common/types/decimal.hpp"
#include "duckdb/common/types/numeric_helper.hpp"

<<<<<<< HEAD
=======
namespace duckdb {
>>>>>>> 62be916e
using namespace std;

namespace duckdb {

template <class SRC, class OP> static void string_cast(Vector &source, Vector &result, idx_t count) {
	assert(result.type == TypeId::VARCHAR);
	UnaryExecutor::Execute<SRC, string_t, true>(source, result, count,
	                                            [&](SRC input) { return OP::template Operation<SRC>(input, result); });
}

static NotImplementedException UnimplementedCast(SQLType source_type, SQLType target_type) {
	return NotImplementedException("Unimplemented type for cast (%s -> %s)", SQLTypeToString(source_type).c_str(),
	                               SQLTypeToString(target_type).c_str());
}

// NULL cast only works if all values in source are NULL, otherwise an unimplemented cast exception is thrown
static void null_cast(Vector &source, Vector &result, SQLType source_type, SQLType target_type, idx_t count) {
	if (VectorOperations::HasNotNull(source, count)) {
		throw UnimplementedCast(source_type, target_type);
	}
	if (source.vector_type == VectorType::CONSTANT_VECTOR) {
		result.vector_type = VectorType::CONSTANT_VECTOR;
		ConstantVector::SetNull(result, true);
	} else {
		result.vector_type = VectorType::FLAT_VECTOR;
		FlatVector::Nullmask(result).set();
	}
}

template <class SRC>
static void numeric_cast_switch(Vector &source, Vector &result, SQLType source_type, SQLType target_type, idx_t count) {
	// now switch on the result type
	switch (target_type.id) {
	case SQLTypeId::BOOLEAN:
		assert(result.type == TypeId::BOOL);
		UnaryExecutor::Execute<SRC, bool, duckdb::Cast, true>(source, result, count);
		break;
	case SQLTypeId::TINYINT:
		assert(result.type == TypeId::INT8);
		UnaryExecutor::Execute<SRC, int8_t, duckdb::Cast, true>(source, result, count);
		break;
	case SQLTypeId::SMALLINT:
		assert(result.type == TypeId::INT16);
		UnaryExecutor::Execute<SRC, int16_t, duckdb::Cast, true>(source, result, count);
		break;
	case SQLTypeId::INTEGER:
		assert(result.type == TypeId::INT32);
		UnaryExecutor::Execute<SRC, int32_t, duckdb::Cast, true>(source, result, count);
		break;
	case SQLTypeId::BIGINT:
		assert(result.type == TypeId::INT64);
		UnaryExecutor::Execute<SRC, int64_t, duckdb::Cast, true>(source, result, count);
		break;
	case SQLTypeId::HUGEINT:
		assert(result.type == TypeId::INT128);
		UnaryExecutor::Execute<SRC, hugeint_t, duckdb::Cast, true>(source, result, count);
		break;
	case SQLTypeId::FLOAT:
		assert(result.type == TypeId::FLOAT);
		UnaryExecutor::Execute<SRC, float, duckdb::Cast, true>(source, result, count);
		break;
	case SQLTypeId::DOUBLE:
		assert(result.type == TypeId::DOUBLE);
		UnaryExecutor::Execute<SRC, double, duckdb::Cast, true>(source, result, count);
		break;
	case SQLTypeId::VARCHAR: {
		string_cast<SRC, duckdb::StringCast>(source, result, count);
		break;
	}
	case SQLTypeId::LIST: {
		assert(result.type == TypeId::LIST);
		auto list_child = make_unique<ChunkCollection>();
		ListVector::SetEntry(result, move(list_child));
		null_cast(source, result, source_type, target_type, count);
		break;
	}
	default:
		null_cast(source, result, source_type, target_type, count);
		break;
	}
}

template<class T>
static void to_decimal_cast(Vector &source, Vector &result, SQLType decimal_type, idx_t count) {
	TypeId internal_type = GetInternalType(decimal_type);
	switch(internal_type) {
	case TypeId::INT16:
		UnaryExecutor::Execute<T, int16_t, true>(source, result, count, [&](T input) {
			return CastToDecimal::Operation<T, int16_t>(input, decimal_type.width, decimal_type.scale);
		});
		break;
	case TypeId::INT32:
		UnaryExecutor::Execute<T, int32_t, true>(source, result, count, [&](T input) {
			return CastToDecimal::Operation<T, int32_t>(input, decimal_type.width, decimal_type.scale);
		});
		break;
	case TypeId::INT64:
		UnaryExecutor::Execute<T, int64_t, true>(source, result, count, [&](T input) {
			return CastToDecimal::Operation<T, int64_t>(input, decimal_type.width, decimal_type.scale);
		});
		break;
	case TypeId::INT128:
		UnaryExecutor::Execute<T, hugeint_t, true>(source, result, count, [&](T input) {
			return CastToDecimal::Operation<T, hugeint_t>(input, decimal_type.width, decimal_type.scale);
		});
		break;
	default:
		throw NotImplementedException("Unimplemented internal type for decimal");
	}
}

template<class T>
static void from_decimal_cast(Vector &source, Vector &result, SQLType decimal_type, idx_t count) {
	TypeId internal_type = GetInternalType(decimal_type);
	switch(internal_type) {
	case TypeId::INT16:
		UnaryExecutor::Execute<int16_t, T, true>(source, result, count, [&](int16_t input) {
			return CastFromDecimal::Operation<int16_t, T>(input, decimal_type.width, decimal_type.scale);
		});
		break;
	case TypeId::INT32:
		UnaryExecutor::Execute<int32_t, T, true>(source, result, count, [&](int32_t input) {
			return CastFromDecimal::Operation<int32_t, T>(input, decimal_type.width, decimal_type.scale);
		});
		break;
	case TypeId::INT64:
		UnaryExecutor::Execute<int64_t, T, true>(source, result, count, [&](int64_t input) {
			return CastFromDecimal::Operation<int64_t, T>(input, decimal_type.width, decimal_type.scale);
		});
		break;
	case TypeId::INT128:
		UnaryExecutor::Execute<hugeint_t, T, true>(source, result, count, [&](hugeint_t input) {
			return CastFromDecimal::Operation<hugeint_t, T>(input, decimal_type.width, decimal_type.scale);
		});
		break;
	default:
		throw NotImplementedException("Unimplemented internal type for decimal");
	}
}

template<class T>
static void decimal_decimal_cast_switch(Vector &source, Vector &result, SQLType source_type, SQLType target_type, idx_t count) {
	TypeId internal_target_type = GetInternalType(target_type);

	// we need to either multiply or divide by the difference in scales
	if (target_type.scale > source_type.scale) {
		// multiply
		int64_t multiply_factor = NumericHelper::PowersOfTen[target_type.scale - source_type.scale];
		switch(internal_target_type) {
		case TypeId::INT16:
			UnaryExecutor::Execute<T, int16_t>(source, result, count, [&](T input) {
				return Cast::Operation<T, int16_t>(input * multiply_factor);
			});
			break;
		case TypeId::INT32:
			UnaryExecutor::Execute<T, int32_t>(source, result, count, [&](T input) {
				return Cast::Operation<T, int32_t>(input * multiply_factor);
			});
			break;
		case TypeId::INT64:
			UnaryExecutor::Execute<T, int64_t>(source, result, count, [&](T input) {
				return Cast::Operation<T, int64_t>(input * multiply_factor);
			});
			break;
		case TypeId::INT128:
			UnaryExecutor::Execute<T, hugeint_t>(source, result, count, [&](T input) {
				return Cast::Operation<T, hugeint_t>(input * multiply_factor);
			});
			break;
		default:
			throw NotImplementedException("Unimplemented internal type for decimal");
		}
	} else if (target_type.scale < source_type.scale) {
		// divide
		int64_t divide_factor = NumericHelper::PowersOfTen[source_type.scale - target_type.scale];
		switch(internal_target_type) {
		case TypeId::INT16:
			UnaryExecutor::Execute<T, int16_t>(source, result, count, [&](T input) {
				return Cast::Operation<T, int16_t>(input / divide_factor);
			});
			break;
		case TypeId::INT32:
			UnaryExecutor::Execute<T, int32_t>(source, result, count, [&](T input) {
				return Cast::Operation<T, int32_t>(input / divide_factor);
			});
			break;
		case TypeId::INT64:
			UnaryExecutor::Execute<T, int64_t>(source, result, count, [&](T input) {
				return Cast::Operation<T, int64_t>(input / divide_factor);
			});
			break;
		case TypeId::INT128:
			UnaryExecutor::Execute<T, hugeint_t>(source, result, count, [&](T input) {
				return Cast::Operation<T, hugeint_t>(input / divide_factor);
			});
			break;
		default:
			throw NotImplementedException("Unimplemented internal type for decimal");
		}
	} else {
		// scale is the same: only need to cast
		VectorOperations::Cast(source, result, SQLTypeFromInternalType(GetInternalType(source_type)), SQLTypeFromInternalType(internal_target_type), count);
	}
}

static void decimal_cast_switch(Vector &source, Vector &result, SQLType source_type, SQLType target_type, idx_t count) {
	// now switch on the result type
	switch (target_type.id) {
	case SQLTypeId::BOOLEAN:
		assert(result.type == TypeId::BOOL);
		from_decimal_cast<bool>(source, result, source_type, count);
		break;
	case SQLTypeId::TINYINT:
		assert(result.type == TypeId::INT8);
		from_decimal_cast<int8_t>(source, result, source_type, count);
		break;
	case SQLTypeId::SMALLINT:
		assert(result.type == TypeId::INT16);
		from_decimal_cast<int16_t>(source, result, source_type, count);
		break;
	case SQLTypeId::INTEGER:
		assert(result.type == TypeId::INT32);
		from_decimal_cast<int32_t>(source, result, source_type, count);
		break;
	case SQLTypeId::BIGINT:
		assert(result.type == TypeId::INT64);
		from_decimal_cast<int64_t>(source, result, source_type, count);
		break;
	case SQLTypeId::HUGEINT:
		assert(result.type == TypeId::INT128);
		from_decimal_cast<hugeint_t>(source, result, source_type, count);
		break;
	case SQLTypeId::DECIMAL: {
		// decimal to decimal cast
		// first we need to figure out the source and target internal types
		TypeId internal_source_type = GetInternalType(source_type);
		switch(internal_source_type) {
		case TypeId::INT16:
			decimal_decimal_cast_switch<int16_t>(source, result, source_type, target_type, count);
			break;
		case TypeId::INT32:
			decimal_decimal_cast_switch<int32_t>(source, result, source_type, target_type, count);
			break;
		case TypeId::INT64:
			decimal_decimal_cast_switch<int64_t>(source, result, source_type, target_type, count);
			break;
		case TypeId::INT128:
			decimal_decimal_cast_switch<hugeint_t>(source, result, source_type, target_type, count);
			break;
		default:
			throw NotImplementedException("Unimplemented internal type for decimal in decimal_decimal cast");
		}
		break;
	}
	case SQLTypeId::FLOAT:
		assert(result.type == TypeId::FLOAT);
		from_decimal_cast<float>(source, result, source_type, count);
		break;
	case SQLTypeId::DOUBLE:
		assert(result.type == TypeId::DOUBLE);
		from_decimal_cast<double>(source, result, source_type, count);
		break;
	case SQLTypeId::VARCHAR: {
		TypeId internal_source_type = GetInternalType(source_type);
		switch(internal_source_type) {
		case TypeId::INT16:
			UnaryExecutor::Execute<int16_t, string_t, true>(source, result, count, [&](int16_t input) {
				return StringCastFromDecimal::Operation<int16_t>(input, source_type.width, source_type.scale, result);
			});
			break;
		case TypeId::INT32:
			UnaryExecutor::Execute<int32_t, string_t, true>(source, result, count, [&](int32_t input) {
				return StringCastFromDecimal::Operation<int32_t>(input, source_type.width, source_type.scale, result);
			});
			break;
		case TypeId::INT64:
			UnaryExecutor::Execute<int64_t, string_t, true>(source, result, count, [&](int64_t input) {
				return StringCastFromDecimal::Operation<int64_t>(input, source_type.width, source_type.scale, result);
			});
			break;
		case TypeId::INT128:
			UnaryExecutor::Execute<hugeint_t, string_t, true>(source, result, count, [&](hugeint_t input) {
				return StringCastFromDecimal::Operation<hugeint_t>(input, source_type.width, source_type.scale, result);
			});
			break;
		default:
			throw NotImplementedException("Unimplemented internal decimal type");
		}
		break;
	}
	default:
		null_cast(source, result, source_type, target_type, count);
		break;
	}
}

template <class OP>
static void string_cast_numeric_switch(Vector &source, Vector &result, SQLType source_type, SQLType target_type,
                                       idx_t count) {
	// now switch on the result type
	switch (target_type.id) {
	case SQLTypeId::BOOLEAN:
		assert(result.type == TypeId::BOOL);
		UnaryExecutor::Execute<string_t, bool, OP, true>(source, result, count);
		break;
	case SQLTypeId::TINYINT:
		assert(result.type == TypeId::INT8);
		UnaryExecutor::Execute<string_t, int8_t, OP, true>(source, result, count);
		break;
	case SQLTypeId::SMALLINT:
		assert(result.type == TypeId::INT16);
		UnaryExecutor::Execute<string_t, int16_t, OP, true>(source, result, count);
		break;
	case SQLTypeId::INTEGER:
		assert(result.type == TypeId::INT32);
		UnaryExecutor::Execute<string_t, int32_t, OP, true>(source, result, count);
		break;
	case SQLTypeId::BIGINT:
		assert(result.type == TypeId::INT64);
		UnaryExecutor::Execute<string_t, int64_t, OP, true>(source, result, count);
		break;
	case SQLTypeId::HUGEINT:
		assert(result.type == TypeId::INT128);
		UnaryExecutor::Execute<string_t, hugeint_t, OP, true>(source, result, count);
		break;
	case SQLTypeId::FLOAT:
		assert(result.type == TypeId::FLOAT);
		UnaryExecutor::Execute<string_t, float, OP, true>(source, result, count);
		break;
	case SQLTypeId::DOUBLE:
		assert(result.type == TypeId::DOUBLE);
		UnaryExecutor::Execute<string_t, double, OP, true>(source, result, count);
		break;
	case SQLTypeId::INTERVAL:
		assert(result.type == TypeId::INTERVAL);
		UnaryExecutor::Execute<string_t, interval_t, OP, true>(source, result, count);
		break;
	case SQLTypeId::DECIMAL:
		to_decimal_cast<string_t>(source, result, target_type, count);
		break;
	default:
		null_cast(source, result, source_type, target_type, count);
		break;
	}
}

static void string_cast_switch(Vector &source, Vector &result, SQLType source_type, SQLType target_type, idx_t count,
                               bool strict = false) {
	// now switch on the result type
	switch (target_type.id) {
	case SQLTypeId::DATE:
		assert(result.type == TypeId::INT32);
		if (strict) {
			UnaryExecutor::Execute<string_t, date_t, duckdb::StrictCastToDate, true>(source, result, count);
		} else {
			UnaryExecutor::Execute<string_t, date_t, duckdb::CastToDate, true>(source, result, count);
		}
		break;
	case SQLTypeId::TIME:
		assert(result.type == TypeId::INT32);
		if (strict) {
			UnaryExecutor::Execute<string_t, dtime_t, duckdb::StrictCastToTime, true>(source, result, count);
		} else {
			UnaryExecutor::Execute<string_t, dtime_t, duckdb::CastToTime, true>(source, result, count);
		}
		break;
	case SQLTypeId::TIMESTAMP:
		assert(result.type == TypeId::INT64);
		UnaryExecutor::Execute<string_t, timestamp_t, duckdb::CastToTimestamp, true>(source, result, count);
		break;
	case SQLTypeId::BLOB:
		assert(result.type == TypeId::VARCHAR);
		string_cast<string_t, duckdb::CastToBlob>(source, result, count);
		break;
	default:
		if (strict) {
			string_cast_numeric_switch<duckdb::StrictCast>(source, result, source_type, target_type, count);
		} else {
			string_cast_numeric_switch<duckdb::Cast>(source, result, source_type, target_type, count);
		}
		break;
	}
}

static void date_cast_switch(Vector &source, Vector &result, SQLType source_type, SQLType target_type, idx_t count) {
	// now switch on the result type
	switch (target_type.id) {
	case SQLTypeId::VARCHAR:
		// date to varchar
		string_cast<date_t, duckdb::CastFromDate>(source, result, count);
		break;
	case SQLTypeId::TIMESTAMP:
		// date to timestamp
		UnaryExecutor::Execute<date_t, timestamp_t, duckdb::CastDateToTimestamp, true>(source, result, count);
		break;
	default:
		null_cast(source, result, source_type, target_type, count);
		break;
	}
}

static void time_cast_switch(Vector &source, Vector &result, SQLType source_type, SQLType target_type, idx_t count) {
	// now switch on the result type
	switch (target_type.id) {
	case SQLTypeId::VARCHAR:
		// time to varchar
		string_cast<dtime_t, duckdb::CastFromTime>(source, result, count);
		break;
	default:
		null_cast(source, result, source_type, target_type, count);
		break;
	}
}

static void timestamp_cast_switch(Vector &source, Vector &result, SQLType source_type, SQLType target_type,
                                  idx_t count) {
	// now switch on the result type
	switch (target_type.id) {
	case SQLTypeId::VARCHAR:
		// timestamp to varchar
		string_cast<timestamp_t, duckdb::CastFromTimestamp>(source, result, count);
		break;
	case SQLTypeId::DATE:
		// timestamp to date
		UnaryExecutor::Execute<timestamp_t, date_t, duckdb::CastTimestampToDate, true>(source, result, count);
		break;
	case SQLTypeId::TIME:
		// timestamp to time
		UnaryExecutor::Execute<timestamp_t, dtime_t, duckdb::CastTimestampToTime, true>(source, result, count);
		break;
	default:
		null_cast(source, result, source_type, target_type, count);
		break;
	}
}

static void interval_cast_switch(Vector &source, Vector &result, SQLType source_type, SQLType target_type,
                                 idx_t count) {
	// now switch on the result type
	switch (target_type.id) {
	case SQLTypeId::VARCHAR:
		// time to varchar
		string_cast<interval_t, duckdb::StringCast>(source, result, count);
		break;
	default:
		null_cast(source, result, source_type, target_type, count);
		break;
	}
}

static void blob_cast_switch(Vector &source, Vector &result, SQLType source_type, SQLType target_type, idx_t count) {
	// now switch on the result type
	switch (target_type.id) {
	case SQLTypeId::VARCHAR:
		// blob to varchar
		string_cast<string_t, duckdb::CastFromBlob>(source, result, count);
		break;
	default:
		null_cast(source, result, source_type, target_type, count);
		break;
	}
}

void VectorOperations::Cast(Vector &source, Vector &result, SQLType source_type, SQLType target_type, idx_t count,
                            bool strict) {
	assert(source_type != target_type);
	// first switch on source type
	switch (source_type.id) {
	case SQLTypeId::BOOLEAN:
		assert(source.type == TypeId::BOOL);
		numeric_cast_switch<bool>(source, result, source_type, target_type, count);
		break;
	case SQLTypeId::TINYINT:
		assert(source.type == TypeId::INT8);
		numeric_cast_switch<int8_t>(source, result, source_type, target_type, count);
		break;
	case SQLTypeId::SMALLINT:
		assert(source.type == TypeId::INT16);
		numeric_cast_switch<int16_t>(source, result, source_type, target_type, count);
		break;
	case SQLTypeId::INTEGER:
		assert(source.type == TypeId::INT32);
		numeric_cast_switch<int32_t>(source, result, source_type, target_type, count);
		break;
	case SQLTypeId::BIGINT:
		assert(source.type == TypeId::INT64);
		numeric_cast_switch<int64_t>(source, result, source_type, target_type, count);
		break;
	case SQLTypeId::HUGEINT:
		assert(source.type == TypeId::INT128);
		numeric_cast_switch<hugeint_t>(source, result, source_type, target_type, count);
		break;
	case SQLTypeId::DECIMAL:
		decimal_cast_switch(source, result, source_type, target_type, count);
		break;
	case SQLTypeId::FLOAT:
		assert(source.type == TypeId::FLOAT);
		numeric_cast_switch<float>(source, result, source_type, target_type, count);
		break;
	case SQLTypeId::DOUBLE:
		assert(source.type == TypeId::DOUBLE);
		numeric_cast_switch<double>(source, result, source_type, target_type, count);
		break;
	case SQLTypeId::DATE:
		assert(source.type == TypeId::INT32);
		date_cast_switch(source, result, source_type, target_type, count);
		break;
	case SQLTypeId::TIME:
		assert(source.type == TypeId::INT32);
		time_cast_switch(source, result, source_type, target_type, count);
		break;
	case SQLTypeId::TIMESTAMP:
		assert(source.type == TypeId::INT64);
		timestamp_cast_switch(source, result, source_type, target_type, count);
		break;
	case SQLTypeId::INTERVAL:
		assert(source.type == TypeId::INTERVAL);
		interval_cast_switch(source, result, source_type, target_type, count);
		break;
	case SQLTypeId::VARCHAR:
		assert(source.type == TypeId::VARCHAR);
		string_cast_switch(source, result, source_type, target_type, count, strict);
		break;
	case SQLTypeId::BLOB:
		assert(source.type == TypeId::VARCHAR);
		blob_cast_switch(source, result, source_type, target_type, count);
		break;
	case SQLTypeId::SQLNULL: {
		// cast a NULL to another type, just copy the properties and change the type
		result.vector_type = VectorType::CONSTANT_VECTOR;
		ConstantVector::SetNull(result, true);
		break;
	}
	default:
		throw UnimplementedCast(source_type, target_type);
	}
}

void VectorOperations::Cast(Vector &source, Vector &result, idx_t count, bool strict) {
	return VectorOperations::Cast(source, result, SQLTypeFromInternalType(source.type),
	                              SQLTypeFromInternalType(result.type), count, strict);
}

<<<<<<< HEAD
}
=======
} // namespace duckdb
>>>>>>> 62be916e
<|MERGE_RESOLUTION|>--- conflicted
+++ resolved
@@ -9,13 +9,8 @@
 #include "duckdb/common/types/decimal.hpp"
 #include "duckdb/common/types/numeric_helper.hpp"
 
-<<<<<<< HEAD
-=======
 namespace duckdb {
->>>>>>> 62be916e
 using namespace std;
-
-namespace duckdb {
 
 template <class SRC, class OP> static void string_cast(Vector &source, Vector &result, idx_t count) {
 	assert(result.type == TypeId::VARCHAR);
@@ -556,8 +551,4 @@
 	                              SQLTypeFromInternalType(result.type), count, strict);
 }
 
-<<<<<<< HEAD
-}
-=======
-} // namespace duckdb
->>>>>>> 62be916e
+} // namespace duckdb