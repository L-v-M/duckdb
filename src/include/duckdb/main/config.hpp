--- conflicted
+++ resolved
@@ -53,17 +53,14 @@
 	bool enable_copy = true;
 	//! Wether or not object cache is used
 	bool object_cache_enable = false;
-<<<<<<< HEAD
 	//! Database configuration variables as controlled by SET
 	unordered_map<std::string, Value> set_variables;
-=======
 	//! Force checkpoint when CHECKPOINT is called or on shutdown, even if no changes have been made
 	bool force_checkpoint = false;
 	//! Run a checkpoint on successful shutdown and delete the WAL, to leave only a single database file behind
 	bool checkpoint_on_shutdown = true;
 	//! Debug flag that decides when a checkpoing should be aborted. Only used for testing purposes.
 	CheckpointAbort checkpoint_abort = CheckpointAbort::NO_ABORT;
->>>>>>> 0e783a7e
 
 public:
 	DUCKDB_API static DBConfig &GetConfig(ClientContext &context);
