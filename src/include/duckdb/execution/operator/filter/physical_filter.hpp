//===----------------------------------------------------------------------===//
//                         DuckDB
//
// execution/operator/filter/physical_filter.hpp
//
//
//===----------------------------------------------------------------------===//

#pragma once

#include "duckdb/execution/physical_operator.hpp"
#include "duckdb/execution/expression_executor.hpp"

namespace duckdb {

//! PhysicalFilter represents a filter operator. It removes non-matching tupels
//! from the result. Note that it does not physically change the data, it only
//! adds a selection vector to the chunk.
class PhysicalFilter : public PhysicalOperator {
<<<<<<< HEAD
	public:
		PhysicalFilter(LogicalOperator &op, vector<unique_ptr<Expression>> select_list)
			: PhysicalOperator(PhysicalOperatorType::FILTER, op.types), expressions(std::move(select_list)) {
		}
=======
public:
	PhysicalFilter(vector<TypeId> types, vector<unique_ptr<Expression>> select_list)
	    : PhysicalOperator(PhysicalOperatorType::FILTER, types), expressions(std::move(select_list)) {
	}
>>>>>>> c3f07c53

		vector<unique_ptr<Expression>> expressions;

	public:
		void GetChunkInternal(ClientContext &context, DataChunk &chunk, PhysicalOperatorState *state) override;
		string ExtraRenderInformation() const override;
		unique_ptr<PhysicalOperatorState> GetOperatorState() override;
	};

	class PhysicalFilterOperatorState : public PhysicalOperatorState {
	public:
		PhysicalFilterOperatorState(PhysicalOperator *child)
			: PhysicalOperatorState(child), expr_executor(ExpressionExecutor()) {
		}
		~PhysicalFilterOperatorState();

		ExpressionExecutor expr_executor;
	};
} // namespace duckdb<|MERGE_RESOLUTION|>--- conflicted
+++ resolved
@@ -13,28 +13,21 @@
 
 namespace duckdb {
 
-//! PhysicalFilter represents a filter operator. It removes non-matching tupels
-//! from the result. Note that it does not physically change the data, it only
-//! adds a selection vector to the chunk.
-class PhysicalFilter : public PhysicalOperator {
-<<<<<<< HEAD
+	//! PhysicalFilter represents a filter operator. It removes non-matching tupels
+	//! from the result. Note that it does not physically change the data, it only
+	//! adds a selection vector to the chunk.
+	class PhysicalFilter : public PhysicalOperator {
 	public:
-		PhysicalFilter(LogicalOperator &op, vector<unique_ptr<Expression>> select_list)
-			: PhysicalOperator(PhysicalOperatorType::FILTER, op.types), expressions(std::move(select_list)) {
+		PhysicalFilter(vector<TypeId> types, vector<unique_ptr<Expression>> select_list)
+		    : PhysicalOperator(PhysicalOperatorType::FILTER, types), expressions(std::move(select_list)) {
 		}
-=======
-public:
-	PhysicalFilter(vector<TypeId> types, vector<unique_ptr<Expression>> select_list)
-	    : PhysicalOperator(PhysicalOperatorType::FILTER, types), expressions(std::move(select_list)) {
-	}
->>>>>>> c3f07c53
 
 		vector<unique_ptr<Expression>> expressions;
 
-	public:
-		void GetChunkInternal(ClientContext &context, DataChunk &chunk, PhysicalOperatorState *state) override;
-		string ExtraRenderInformation() const override;
-		unique_ptr<PhysicalOperatorState> GetOperatorState() override;
+		public:
+			void GetChunkInternal(ClientContext &context, DataChunk &chunk, PhysicalOperatorState *state) override;
+			string ExtraRenderInformation() const override;
+			unique_ptr<PhysicalOperatorState> GetOperatorState() override;
 	};
 
 	class PhysicalFilterOperatorState : public PhysicalOperatorState {
