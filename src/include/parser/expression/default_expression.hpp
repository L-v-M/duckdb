--- conflicted
+++ resolved
@@ -21,13 +21,9 @@
 		return false;
 	}
 
-<<<<<<< HEAD
 	string ToString() const override;
-=======
-	unique_ptr<Expression> Copy() const override;
->>>>>>> 5980014c
 
-	unique_ptr<ParsedExpression> Copy() override;
+	unique_ptr<ParsedExpression> Copy() const override;
 
 	static unique_ptr<ParsedExpression> Deserialize(ExpressionType type, Deserializer &source);
 };
