
#include "planner/binder.hpp"

#include "parser/constraints/list.hpp"
#include "parser/expression/list.hpp"
#include "parser/statement/list.hpp"
#include "parser/tableref/list.hpp"

#include "main/client_context.hpp"
#include "main/database.hpp"

using namespace duckdb;
using namespace std;

unique_ptr<SQLStatement> Binder::Visit(SelectStatement &statement) {
	// first we visit the FROM statement
	// here we determine from where we can retrieve our columns (from which
	// tables/subqueries)

	// we also need to visit the CTEs because they generate table names

	for (auto &cte_it : statement.cte_map) {
		AddCTE(cte_it.first, cte_it.second.get());
	}

	if (statement.from_table) {
		AcceptChild(&statement.from_table);
	}

	// now we visit the rest of the statements
	// here we performing the binding of any mentioned column names
	// back to the tables/subqueries found in the FROM statement
	// (and throw an error if a mentioned column is not found)

	// first we visit the SELECT list
	// we generate a new list of expressions because a * statement expands to
	// multiple expressions
	// note that we also gather aliases from the SELECT list
	// because they might be used in the WHERE, GROUP BY or HAVING clauses
	vector<unique_ptr<Expression>> new_select_list;
	for (auto &select_element : statement.select_list) {
		if (select_element->GetExpressionType() == ExpressionType::STAR) {
			// * statement, expand to all columns from the FROM clause
			bind_context->GenerateAllColumnExpressions(new_select_list);
			continue;
		} else {
			// regular statement, add it to the list
			new_select_list.push_back(move(select_element));
		}
	}
	statement.result_column_count = new_select_list.size();

	for (size_t i = 0; i < new_select_list.size(); i++) {
		auto &select_element = new_select_list[i];
		AcceptChild(&select_element);
		select_element->ResolveType();
		if (select_element->return_type == TypeId::INVALID) {
			throw BinderException(
			    "Could not resolve type of projection element!");
		}

		if (!select_element->alias.empty()) {
			bind_context->AddExpression(select_element->alias,
			                            select_element.get(), i);
		}
	}
	for (auto &order : statement.orderby.orders) {
		AcceptChild(&order.expression);
		if (order.expression->type == ExpressionType::COLUMN_REF) {
			auto selection_ref =
			    reinterpret_cast<ColumnRefExpression *>(order.expression.get());
			if (selection_ref->column_name.empty()) {
				// this ORDER BY expression refers to a column in the select
				// clause by index e.g. ORDER BY 1 assign the type of the SELECT
				// clause
				if (selection_ref->index < 1 ||
				    selection_ref->index > new_select_list.size()) {
					throw BinderException(
					    "ORDER term out of range - should be between 1 and %d",
					    (int)new_select_list.size());
				}
				selection_ref->return_type =
				    new_select_list[selection_ref->index - 1]->return_type;
				selection_ref->reference =
				    new_select_list[selection_ref->index - 1].get();
			}
		}
		order.expression->ResolveType();
	}
	// for the ORDER BY statement, we have to project all the columns
	// in the projection phase as well
	// for each expression in the ORDER BY check if it is projected already
	for (size_t i = 0; i < statement.orderby.orders.size(); i++) {
		size_t j = 0;
		TypeId type = TypeId::INVALID;
		for (; j < new_select_list.size(); j++) {
			// check if the expression matches exactly
			if (statement.orderby.orders[i].expression->Equals(
			        new_select_list[j].get())) {
				// in this case, we can just create a reference in the ORDER BY
				break;
			}
			// if the ORDER BY is an alias reference, check if the alias matches
			if (statement.orderby.orders[i].expression->type ==
			        ExpressionType::COLUMN_REF &&
			    reinterpret_cast<ColumnRefExpression *>(
			        statement.orderby.orders[i].expression.get())
			            ->reference == new_select_list[j].get()) {
				break;
			}
		}
		if (j == new_select_list.size()) {
			// if we didn't find a matching projection clause, we add it to the
			// projection list
			new_select_list.push_back(
			    move(statement.orderby.orders[i].expression));
		}
		type = new_select_list[j]->return_type;
		if (type == TypeId::INVALID) {
			throw Exception(
			    "Could not deduce return type of ORDER BY expression");
		}
		statement.orderby.orders[i].expression =
		    make_unique<ColumnRefExpression>(type, j);
	}
	statement.select_list = move(new_select_list);

	if (statement.where_clause) {
		AcceptChild(&statement.where_clause);
		statement.where_clause->ResolveType();
	}

	if (statement.HasGroup()) {
		// bind group columns
		for (auto &group : statement.groupby.groups) {
			AcceptChild(&group);
		}

		// handle aliases in the GROUP BY columns
		for (size_t i = 0; i < statement.groupby.groups.size(); i++) {
			auto &group = statement.groupby.groups[i];
			if (group->type != ExpressionType::COLUMN_REF) {
				throw BinderException(
				    "GROUP BY clause needs to be a column or alias reference.");
			}
			auto group_column =
			    reinterpret_cast<ColumnRefExpression *>(group.get());
			if (group_column->reference) {
				// alias reference
				// move the computation here from the SELECT clause
				size_t select_index = group_column->index;
				auto group_ref = make_unique<GroupRefExpression>(
				    statement.groupby.groups[i]->return_type, i);
				group_ref->alias = string(group_column->column_name);
				statement.groupby.groups[i] =
				    move(statement.select_list[select_index]);
				// and add a GROUP REF expression to the SELECT clause
				statement.select_list[select_index] = move(group_ref);
			}
		}

		// handle GROUP BY columns in the select clause
		for (size_t i = 0; i < statement.select_list.size(); i++) {
			auto &select = statement.select_list[i];
			if (select->type == ExpressionType::GROUP_REF)
				continue;
			if (select->IsAggregate())
				continue;

			// not an aggregate or existing GROUP REF
			if (select->type == ExpressionType::COLUMN_REF) {
				// column reference: check if it points to a GROUP BY column
				auto select_column =
				    reinterpret_cast<ColumnRefExpression *>(select.get());
				bool found_matching = false;
				for (size_t j = 0; j < statement.groupby.groups.size(); j++) {
					auto &group = statement.groupby.groups[j];
					if (select_column->reference) {
						if (select_column->reference == group.get()) {
							// group reference!
							auto group_ref = make_unique<GroupRefExpression>(
							    statement.select_list[i]->return_type, j);
							group_ref->alias =
							    string(select_column->column_name);
							statement.select_list[i] = move(group_ref);
							found_matching = true;
							break;
						}
					} else {
						if (group->type == ExpressionType::COLUMN_REF) {
							auto group_column =
							    reinterpret_cast<ColumnRefExpression *>(
							        group.get());
							if (group_column->binding ==
							    select_column->binding) {
								auto group_ref =
								    make_unique<GroupRefExpression>(
								        statement.select_list[i]->return_type,
								        j);
								group_ref->alias =
								    statement.select_list[i]->alias.empty()
								        ? select_column->column_name
								        : statement.select_list[i]->alias;
								statement.select_list[i] = move(group_ref);
								found_matching = true;
								break;
							}
						}
					}
				}
				if (found_matching) {
					// the column reference was turned into a GROUP BY reference
					// move to the next column
					continue;
				}
			}
			// not a group by column or aggregate
			// create a FIRST aggregate around this aggregate
			statement.select_list[i] = make_unique<AggregateExpression>(
			    ExpressionType::AGGREGATE_FIRST,
			    move(statement.select_list[i]));
			statement.select_list[i]->ResolveType();
			// throw Exception("SELECT with GROUP BY can only contain "
			//                 "aggregates or references to group columns!");
		}
	}

	if (statement.groupby.having) {
		AcceptChild(&statement.groupby.having);
		statement.groupby.having->ResolveType();
	}
	// the union has an independent binder
	if (statement.union_select) {
		Binder binder(context, this);
		statement.union_select->Accept(&binder);
		statement.setop_binder = move(binder.bind_context);
	}
	return nullptr;
}

unique_ptr<SQLStatement> Binder::Visit(InsertStatement &statement) {
	if (statement.select_statement) {
		AcceptChild(&statement.select_statement);
	}
	// visit the expressions
	for (auto &expression_list : statement.values) {
		for (auto &expression : expression_list) {
			AcceptChild(&expression);
		}
	}
	return nullptr;
}

unique_ptr<SQLStatement> Binder::Visit(CopyStatement &stmt) {
	if (stmt.select_statement) {
		AcceptChild(&stmt.select_statement);
	}
	return nullptr;
}

unique_ptr<SQLStatement> Binder::Visit(DeleteStatement &stmt) {
	// visit the table reference
	AcceptChild(&stmt.table);
	// project any additional columns required for the condition
	AcceptChild(&stmt.condition);
	return nullptr;
}

unique_ptr<SQLStatement> Binder::Visit(AlterTableStatement &stmt) {
	// visit the table reference
<<<<<<< HEAD
	stmt.table->Accept(this);
=======
	AcceptChild(&stmt.table);
	return nullptr;
>>>>>>> 39bc18a2
}

unique_ptr<SQLStatement> Binder::Visit(UpdateStatement &stmt) {
	// visit the table reference
	AcceptChild(&stmt.table);
	// project any additional columns required for the condition/expressions
	if (stmt.condition) {
		AcceptChild(&stmt.condition);
	}
	for (auto &expression : stmt.expressions) {
		AcceptChild(&expression);
		if (expression->type == ExpressionType::VALUE_DEFAULT) {
			// we resolve the type of the DEFAULT expression in the
			// LogicalPlanGenerator because that is where we resolve the
			// to-be-updated column
			continue;
		}
		expression->ResolveType();
		if (expression->return_type == TypeId::INVALID) {
			throw BinderException(
			    "Could not resolve type of projection element!");
		}
	}
	return nullptr;
}

unique_ptr<SQLStatement> Binder::Visit(CreateTableStatement &stmt) {
	// bind any constraints
	// first create a fake table
	bind_context->AddDummyTable(stmt.info->table, stmt.info->columns);
	for (auto &it : stmt.info->constraints) {
		AcceptChild(&it);
	}
	return nullptr;
}

unique_ptr<Constraint> Binder::Visit(CheckConstraint &constraint) {
	SQLNodeVisitor::Visit(constraint);

	constraint.expression->ResolveType();
	if (constraint.expression->return_type == TypeId::INVALID) {
		throw BinderException("Could not resolve type of constraint!");
	}
	// the CHECK constraint should always return an INTEGER value
	if (constraint.expression->return_type != TypeId::INTEGER) {
		constraint.expression = make_unique<CastExpression>(
		    TypeId::INTEGER, move(constraint.expression));
	}
	return nullptr;
}

unique_ptr<Expression> Binder::Visit(ColumnRefExpression &expr) {
	if (expr.column_name.empty()) {
		// column expression should have been bound already
		return nullptr;
	}
	// individual column reference
	// resolve to either a base table or a subquery expression
	if (expr.table_name.empty()) {
		// no table name: find a binding that contains this
		expr.table_name = bind_context->GetMatchingBinding(expr.column_name);
	}
	bind_context->BindColumn(expr);
	return nullptr;
}

unique_ptr<Expression> Binder::Visit(FunctionExpression &expr) {
	SQLNodeVisitor::Visit(expr);
	expr.bound_function = context.db.catalog.GetScalarFunction(
	    context.ActiveTransaction(), expr.schema, expr.function_name);
	return nullptr;
}

unique_ptr<Expression> Binder::Visit(SubqueryExpression &expr) {
	assert(bind_context);

	Binder binder(context);
	binder.bind_context->parent = bind_context.get();
	// the subquery may refer to CTEs from the parent query
	binder.CTE_bindings = CTE_bindings;

	expr.subquery->Accept(&binder);
	if (expr.subquery->select_list.size() < 1) {
		throw BinderException("Subquery has no projections");
	}
	if (expr.subquery->select_list[0]->return_type == TypeId::INVALID) {
		throw BinderException("Subquery has no type");
	}
	if (expr.subquery_type == SubqueryType::IN &&
	    expr.subquery->select_list.size() != 1) {
		throw BinderException("Subquery returns %zu columns - expected 1",
		                      expr.subquery->select_list.size());
	}

	expr.return_type = expr.subquery_type == SubqueryType::EXISTS
	                       ? TypeId::BOOLEAN
	                       : expr.subquery->select_list[0]->return_type;
	expr.context = move(binder.bind_context);
	expr.is_correlated = expr.context->GetMaxDepth() > 0;
	return nullptr;
}

// CTEs are also referred to using BaseTableRefs, hence need to distinguish
unique_ptr<TableRef> Binder::Visit(BaseTableRef &expr) {
	auto cte = FindCTE(expr.table_name);
	if (cte) {
		auto subquery = make_unique<SubqueryRef>(move(cte));
		subquery->alias = expr.alias.empty() ? expr.table_name : expr.alias;
		AcceptChild(&subquery);
		return move(subquery);
	}

	auto table = context.db.catalog.GetTable(context.ActiveTransaction(),
	                                         expr.schema_name, expr.table_name);
	bind_context->AddBaseTable(
	    expr.alias.empty() ? expr.table_name : expr.alias, table);
	return nullptr;
}

unique_ptr<TableRef> Binder::Visit(CrossProductRef &expr) {
	AcceptChild(&expr.left);
	AcceptChild(&expr.right);
	return nullptr;
}

unique_ptr<TableRef> Binder::Visit(JoinRef &expr) {
	AcceptChild(&expr.left);
	AcceptChild(&expr.right);
	AcceptChild(&expr.condition);
	return nullptr;
}

unique_ptr<TableRef> Binder::Visit(SubqueryRef &expr) {
	Binder binder(context, this);
	expr.subquery->Accept(&binder);
	expr.context = move(binder.bind_context);

	bind_context->AddSubquery(expr.alias, expr);
	return nullptr;
}

unique_ptr<TableRef> Binder::Visit(TableFunction &expr) {
	auto function_definition = (FunctionExpression *)expr.function.get();
	auto function = context.db.catalog.GetTableFunction(
	    context.ActiveTransaction(), function_definition);
	bind_context->AddTableFunction(
	    expr.alias.empty() ? function_definition->function_name : expr.alias,
	    function);
	return nullptr;
}

void Binder::AddCTE(const std::string &name, SelectStatement *cte) {
	assert(cte);
	assert(!name.empty());
	auto entry = CTE_bindings.find(name);
	if (entry != CTE_bindings.end()) {
		throw BinderException("Duplicate CTE \"%s\" in query!", name.c_str());
	}
	CTE_bindings[name] = cte;
}
unique_ptr<SelectStatement> Binder::FindCTE(const std::string &name) {
	auto entry = CTE_bindings.find(name);
	if (entry == CTE_bindings.end()) {
		if (parent) {
			return parent->FindCTE(name);
		}
		return nullptr;
	}
	return entry->second->Copy();
}<|MERGE_RESOLUTION|>--- conflicted
+++ resolved
@@ -268,12 +268,8 @@
 
 unique_ptr<SQLStatement> Binder::Visit(AlterTableStatement &stmt) {
 	// visit the table reference
-<<<<<<< HEAD
-	stmt.table->Accept(this);
-=======
 	AcceptChild(&stmt.table);
 	return nullptr;
->>>>>>> 39bc18a2
 }
 
 unique_ptr<SQLStatement> Binder::Visit(UpdateStatement &stmt) {
